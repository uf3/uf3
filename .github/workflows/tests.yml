--- conflicted
+++ resolved
@@ -39,17 +39,8 @@
         python --version
         pip install -U pip pytest
         pip install setuptools_scm
-<<<<<<< HEAD
-        # numpy 1.24.4 for python3.8 and 1.26.4 for python3.9 and higher
-        if [[ "${{ matrix.python-version }}" == "3.8" ]]; then
-          pip install numpy==1.24.4
-        else
-          pip install numpy==1.26.4
-        fi
-=======
         # temporary pinning of Numpy version until packages work with Numpy v2
         pip install numpy==1.26.4
->>>>>>> dbad89e2
         pip install .
     - name: Test with pytest
       run: |
