--- conflicted
+++ resolved
@@ -693,7 +693,6 @@
     @property
     def degree(self):
         return self.chemical_system.degree
-<<<<<<< HEAD
 
     @property
     def element_list(self):
@@ -941,256 +940,6 @@
         return combined_matrix
 
 
-    
-
-=======
->>>>>>> bf4fcf58
-
-    @property
-    def element_list(self):
-        return self.chemical_system.element_list
-
-    @property
-    def interactions_map(self):
-        return self.chemical_system.interactions_map
-
-    @property
-    def interactions(self):
-        return self.chemical_system.interactions
-    
-    @property
-    def magnetic_interactions(self):
-        return self.chemical_system.magnetic_interactions
-    
-    @property
-    def n_feats(self) -> int:
-        return int(np.sum(self.modify_feature_partition_sizes()))
-    
-    def __repr__(self):
-        summary = ["BSplineBasis:",
-                   f"    Basis functions:"]
-        sizes = self.get_interaction_partitions()[0]
-        for n in range(2, self.degree + 1):
-            for interaction in self.interactions_map[n]:
-                size = sizes[interaction]
-                summary.append(" " * 8 + f"{str(interaction)}: {size:d}")
-                
-        
-        summary.append(" " * 8+f"Magnetic Interactions:")
-        sizes = 555
-        for interaction in self.interactions_map["Magnetic_interaction"]:
-            size = 555
-            summary.append(" " * 16 +f"{str(interaction)}: {size:d}")
-            
-        summary.append(self.chemical_system.__repr__())
-        return "\n".join(summary)
-    
-    def __str__(self):
-        return self.__repr__()
-    
-    def get_cutoff(self):
-        return super().get_cutoff()
-    
-    def update_magentic_knots(self,
-                              magnetic_r_max_map = None,
-                              magnetic_r_min_map = None,
-                              magnetic_resolution_map = None,
-                              magnetic_knots_map = None):
-        """
-        
-        Args:
-            magnetic_r_max_map:
-            magnetic_r_min_map:
-            magnetic_resolution_map:
-            magnetic_knots_map:
-
-        Returns:
-        
-        """
-
-    
-        # lower and upper distance cutoffs
-        if magnetic_r_min_map is None:
-            magnetic_r_min_map = {}
-        if magnetic_r_max_map is None:
-            magnetic_r_max_map = {}
-        if magnetic_resolution_map is None:
-            magnetic_resolution_map = {}
-        magnetic_r_min_map = composition.sort_interaction_map(magnetic_r_min_map)
-        self.magnetic_r_min_map.update(magnetic_r_min_map)
-        self.r_min_map["Magnetic_interaction"] = magnetic_r_min_map
-        
-        magnetic_r_max_map = composition.sort_interaction_map(magnetic_r_max_map)
-        self.magnetic_r_max_map.update(magnetic_r_max_map)
-        self.r_max_map["Magnetic_interaction"] = magnetic_r_max_map
-        
-        magnetic_resolution_map = composition.sort_interaction_map(magnetic_resolution_map)
-        self.magnetic_resolution_map.update(magnetic_resolution_map)
-        self.resolution_map["Magnetic_interaction"] = magnetic_resolution_map
-        
-        # Update with pregenerated knots_map
-        if magnetic_knots_map is not None:
-            magnetic_knots_map = composition.sort_interaction_map(magnetic_knots_map)
-            self.update_magnetic_knots_from_dict(magnetic_knots_map)
-        
-        # Update with provided and default values
-        pair_list = self.interactions_map.get("Magnetic_interaction", [])
-        for map_ in [self.magnetic_r_min_map, self.magnetic_r_max_map, self.magnetic_resolution_map]:
-            magnetic_tuple_consistency_check(map_, self.interactions_map)
-        for pair in pair_list:
-            self.magnetic_r_min_map[pair] = self.magnetic_r_min_map.get(pair, 1.0)
-            self.r_min_map["Magnetic_interaction"][pair] = self.magnetic_r_min_map.get(pair, 1.0)
-                                                                                 
-            self.magnetic_r_max_map[pair] = self.magnetic_r_max_map.get(pair, 4)
-            self.r_max_map["Magnetic_interaction"][pair] = self.magnetic_r_max_map.get(pair, 4)
-                                                                                 
-            self.magnetic_resolution_map[pair] = self.magnetic_resolution_map.get(pair, 8)
-            self.resolution_map["Magnetic_interaction"][pair] = self.magnetic_resolution_map.get(pair, 8)
-    
-    #TODO: implement update_magnetic_knots_from_dict
-    
-    def update_magnetic_basis_functions(self):
-        for pair in self.interactions_map["Magnetic_interaction"]:
-            if pair not in self.knots_map["Magnetic_interaction"]:
-                r_min = self.r_min_map["Magnetic_interaction"][pair]
-                r_max = self.r_max_map["Magnetic_interaction"][pair]
-                n_intervals = self.resolution_map["Magnetic_interaction"][pair]
-                knot_sequence = self.knot_spacer(r_min, r_max, n_intervals)
-                if r_min is None:
-                    self.magnetic_r_min_map[pair] = knot_sequence[0]
-                    self.r_min_map["Magnetic_interaction"][pair] = knot_sequence[0]
-                self.magnetic_knots_map[pair] = knot_sequence
-                self.knots_map["Magnetic_interaction"][pair] = knot_sequence
-            subintervals = get_knot_subintervals(self.knots_map["Magnetic_interaction"][pair])
-            
-            self.magnetic_knot_subintervals[pair] = subintervals
-            self.knot_subintervals["Magnetic_interaction"][pair] = subintervals
-            
-            self.magnetic_basis_functions[pair] = generate_basis_functions(subintervals)
-            self.basis_functions["Magnetic_interaction"][pair] = generate_basis_functions(subintervals)
-            
-        self.partition_sizes_w_magnetism = self.modify_feature_partition_sizes()
-        ci, cf = self.modify_frozen_indices(offset_1b=self.offset_1b,
-                                            n_lead=self.leading_trim,
-                                            n_trail=self.trailing_trim)
-        
-        self.col_idx = ci
-        self.frozen_c = cf
-    
-    def modify_feature_partition_sizes(self):
-        """Get partition sizes: for two-body magnetic terms"""
-        partition_sizes_w_magnetism = super().get_feature_partition_sizes()
-        interactions = self.chemical_system.interactions_map["Magnetic_interaction"]
-        for interaction in interactions:
-            size = self.resolution_map["Magnetic_interaction"][interaction]+3
-            partition_sizes_w_magnetism.append(size)
-        self.partition_sizes_w_magnetism = partition_sizes_w_magnetism
-        return partition_sizes_w_magnetism
-    
-    def modify_interaction_partitions(self):
-        component_sizes, component_offsets = super().get_interaction_partitions()
-        component_sizes["Magnetic_interaction"] = {}
-        component_offsets["Magnetic_interaction"] = {}
-        interactions_list = self.interactions
-        magnetic_interactions_list = self.magnetic_interactions
-        partition_sizes_w_magnetism = self.partition_sizes_w_magnetism
-        offsets = np.cumsum(partition_sizes_w_magnetism)
-        offsets = np.insert(offsets, 0, 0)
-        for j in range(len(interactions_list),len(interactions_list)+len(magnetic_interactions_list)):
-            interaction = magnetic_interactions_list[j-len(interactions_list)]
-            component_sizes["Magnetic_interaction"][interaction] = partition_sizes_w_magnetism[j]
-            component_offsets["Magnetic_interaction"][interaction] = offsets[j]
-        return component_sizes, component_offsets
-    
-    def modify_frozen_indices(self,
-                              offset_1b: bool = True,
-                              n_lead: int = 0,
-                              n_trail: int = 3,
-                              value: float = 0.0):
-        
-        """
-
-
-        Args:
-            offset_1b:
-            n_lead:
-            n_trail:
-            value:
-
-        Returns:
-
-        """
-        magnetic_interactions = self.interactions_map["Magnetic_interaction"]
-        component_sizes, component_offsets = self.modify_interaction_partitions()
-        col_idx, frozen_c = self.generate_frozen_indices(offset_1b=self.offset_1b,
-                                                         n_lead=self.leading_trim,
-                                                         n_trail=self.trailing_trim)
-        col_idx = col_idx.tolist()
-        frozen_c = frozen_c.tolist()
-        for pair in self.interactions_map["Magnetic_interaction"]:
-            offset = component_offsets["Magnetic_interaction"][pair]
-            size = component_sizes["Magnetic_interaction"][pair]
-            for trim_idx in range(n_lead):
-                idx = offset + trim_idx
-                col_idx.append(idx)
-                frozen_c.append(value)
-            for trim_idx in range(1, n_trail + 1):
-                idx = offset + size - trim_idx
-                col_idx.append(idx)
-                frozen_c.append(value)
-                
-        col_idx = np.array(col_idx, dtype=int)
-        frozen_c = np.array(frozen_c)
-        return col_idx, frozen_c
-        
-        
-    def modify_column_names(self):
-        column_names = self.get_column_names()
-        magnetic_feature_columns = []
-        sizes = self.modify_interaction_partitions()[0]
-        for interaction in self.interactions_map["Magnetic_interaction"]:
-            size = sizes[interaction]
-            interaction = "".join(interaction)
-            interaction = "mag_"+interaction
-            names = [interaction + str(i) for i in range(size)]
-            magnetic_feature_columns.extend(names)
-        column_names.extend(magnetic_feature_columns)
-        return column_names
-    
-    def modify_regularization_matrix(self,ridge_map={},
-                                     curvature_map={},
-                                     **kwargs):
-        if "ridge_Magnetic_interaction" in kwargs.keys():
-            ridge_map_for_magnetism = {"ridge_Magnetic_interaction":kwargs["ridge_Magnetic_interaction"]}
-            kwargs.pop("ridge_Magnetic_interaction")
-        else:
-            ridge_map_for_magnetism = {"ridge_Magnetic_interaction":1e-5}
-            
-        if "curve_Magnetic_interaction" in kwargs.keys():
-            curve_map_for_magnetism={"curve_Magnetic_interaction":kwargs[curve_Magnetic_interaction]}
-            kwargs.pop("curve_Magnetic_interaction")
-        else:
-            curve_map_for_magnetism = {"curve_Magnetic_interaction":regularize.DEFAULT_REGULARIZER_GRID["curve_2b"]}
-            
-            
-        regularization_matrix = self.get_regularization_matrix(ridge_map=ridge_map,
-                                                              curvature_map=curvature_map,
-                                                              kwargs=kwargs)
-        matrices = [regularization_matrix]
-        
-        r = ridge_map_for_magnetism["ridge_Magnetic_interaction"]
-        c = curve_map_for_magnetism["curve_Magnetic_interaction"]
-        
-        for interaction in self.interactions_map["Magnetic_interaction"]:
-            size = self.resolution_map["Magnetic_interaction"][interaction]
-            matrix = regularize.get_regularizer_matrix(size+3,
-                                                       ridge=r,
-                                                       curvature=c)
-            matrices.append(matrix)
-        
-        combined_matrix = regularize.combine_regularizer_matrices(matrices)
-        return combined_matrix
-    
 def find_symmetry_3B(trio: Tuple, 
                      r_min: List,
                      r_max: List, 
